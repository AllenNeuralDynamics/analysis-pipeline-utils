--- conflicted
+++ resolved
@@ -92,17 +92,11 @@
     """
     domain = os.getenv("CODEOCEAN_DOMAIN") or "codeocean.allenneuraldynamics.org"
     token = os.getenv("CODEOCEAN_API_TOKEN")
-<<<<<<< HEAD
 
     if not all([domain, token]):
         raise ValueError(
             "Warning: Missing required Code Ocean environment variables"
         )
-=======
-    
-    if not token:
-        raise ValueError("CODEOCEAN_API_TOKEN environment variable is required")
->>>>>>> 64c03a4e
 
     return CodeOcean(domain=f"https://{domain}", token=token)
 
